--- conflicted
+++ resolved
@@ -34,11 +34,7 @@
   .def(torch::jit::init<Tensor, Tensor, Tensor, Tensor, Tensor, Tensor,
                         Tensor, Tensor, Tensor, Tensor, Tensor, Tensor,
                         Tensor, Tensor, Tensor, Tensor, Tensor,
-<<<<<<< HEAD
-                        int64_t, int64_t, bool, int64_t, int64_t, int64_t, bool, bool, int64_t>())
-=======
-                        int64_t, int64_t, bool, int64_t, int64_t, int64_t, bool, bool, double>())
->>>>>>> 6c254cea
+                        int64_t, int64_t, bool, int64_t, int64_t, int64_t, bool, bool, double, int64_t>())
   .def("forward", &torch_ext::FasterTransformerEncoder::forward)
   .def_pickle(
     [](const c10::intrusive_ptr<torch_ext::FasterTransformerEncoder>& self) -> std::vector<Tensor> {
@@ -53,9 +49,10 @@
       int64_t layer_idx = state[17][5].item().to<int>();
       bool allow_gemm_test = (bool)(state[17][6].item().to<int>());
       bool use_trt_kernel = (bool)(state[17][7].item().to<int>());
-<<<<<<< HEAD
+      
+      // For backward compatibility, we set mlp_hidden_dim to 4 * head_num * head_size for the model created 
+      // before adding this field.
       int64_t mlp_hidden_dim = state[17].size(0) >= 9 ? state[17][8].item().to<int>() : 4 * head_num * head_size;
-=======
 
       // For backward compatibility, we set q_scaling to 1.0 for the model created before
       // adding this field.
@@ -64,17 +61,12 @@
         q_scaling = (state[18][0].item().to<double>());
       }
 
->>>>>>> 6c254cea
       return c10::make_intrusive<torch_ext::FasterTransformerEncoder>(
         state[0], state[1], state[2], state[3], state[4], state[5],
         state[6], state[7], state[8], state[9], state[10], state[11],
         state[12], state[13], state[14], state[15], state[16],
-<<<<<<< HEAD
-        head_num, head_size, remove_padding, int8_mode, layer_num, layer_idx, allow_gemm_test, use_trt_kernel, mlp_hidden_dim);
-=======
         head_num, head_size, remove_padding, int8_mode, layer_num, layer_idx,
-        allow_gemm_test, use_trt_kernel, q_scaling);
->>>>>>> 6c254cea
+        allow_gemm_test, use_trt_kernel, q_scaling, mlp_hidden_dim);
     }
   );
 
