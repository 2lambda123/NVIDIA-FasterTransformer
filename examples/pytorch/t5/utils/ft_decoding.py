--- conflicted
+++ resolved
@@ -134,11 +134,7 @@
         self.w.append(t)
         if self.use_gated_activation:
             t = torch.stack([weight_dict["decoder.block.{}.layer.2.DenseReluDense.wi_0.weight".format(i)]
-<<<<<<< HEAD
-                            for i in range(start_layer, end_layer)], 0).contiguous().cuda()
-=======
                              for i in range(start_layer, end_layer)], 0).contiguous().cuda()
->>>>>>> 2144e292
             t = t.split(t.shape[-1] // self.tensor_para_size, dim=-1)[self.tensor_para_rank].contiguous()
             self.w.append(t)
             t = torch.stack([weight_dict["decoder.block.{}.layer.2.DenseReluDense.wi_1.weight".format(i)]
